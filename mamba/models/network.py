--- conflicted
+++ resolved
@@ -107,51 +107,6 @@
         embed_dim = 0
         act_fn = nn.Mish()
 
-<<<<<<< HEAD
-        # Setup mamba layers for predict joint and angle
-        self.joint_mamba_layer = nn.Sequential(
-            Mamba(
-                # This module uses roughly 3 * expand * d_model^2 parameters
-                d_model=dim, # Model dimension d_model
-                d_state=128,  # SSM state expansion factor, typically 64 or 128
-                d_conv=8,    # Local convolution width
-                expand=2,    # Block expansion factor
-            ),
-            Mamba(
-                # This module uses roughly 3 * expand * d_model^2 parameters
-                d_model=dim, # Model dimension d_model
-                d_state=64,  # SSM state expansion factor, typically 64 or 128
-                d_conv=8,    # Local convolution width
-                expand=2,    # Block expansion factor
-            ),
-        )
-
-        self.joint_embedding_layer = nn.Sequential(
-            nn.Linear(dim, dim // 2),
-            nn.Mish(),
-            nn.Linear(dim // 2, 7),
-        )
-
-        self.pose_mamba_layer = nn.Sequential(
-            nn.Linear(7, 7),
-            Mamba(
-                # This module uses roughly 3 * expand * d_model^2 parameters
-                d_model=7, # Model dimension d_model
-                d_state=64,  # SSM state expansion factor, typically 64 or 128
-                d_conv=8,    # Local convolution width
-                expand=2,    # Block expansion factor
-            ),
-            Mamba(
-                # This module uses roughly 3 * expand * d_model^2 parameters
-                d_model=7, # Model dimension d_model
-                d_state=64,  # SSM state expansion factor, typically 64 or 128
-                d_conv=8,    # Local convolution width
-                expand=2,    # Block expansion factor
-            )
-        )
-
-=======
->>>>>>> 85ac23b2
         for cond_name in self._conditions:
             if cond_name == "pcds":
                 if depth_proc == "pointnet":
@@ -312,15 +267,12 @@
                 cond_emb = mask * cond_emb
             if force_dropout and allow_dropout:
                 cond_emb = 0 * cond_emb
-<<<<<<< HEAD
-=======
             final_emb.append(cond_emb)
         
         final_emb = torch.cat(final_emb, dim=-1)            
         
         joint_emb = self.joint_embedding_layer(final_emb)
         joint_emb = joint_emb.reshape(cond_emb.size(0), self._horizon, -1)
->>>>>>> 85ac23b2
 
         cond_emb = cond_emb.unsqueeze(1).repeat(1, self._horizon, 1)
         joint_feats = self.joint_mamba_layer(cond_emb)
